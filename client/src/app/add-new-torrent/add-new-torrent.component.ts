import { Component, OnInit } from '@angular/core';
import { Router } from '@angular/router';
import { TorrentService } from 'src/app/torrent.service';
import { Torrent, TorrentFileAvailability } from '../models/torrent.model';
import { SettingsService } from '../settings.service';
import { ActivatedRoute } from '@angular/router';
import { FormsModule } from '@angular/forms';
import { NgClass } from '@angular/common';

@Component({
  selector: 'app-add-new-torrent',
  templateUrl: './add-new-torrent.component.html',
  styleUrls: ['./add-new-torrent.component.scss'],
  imports: [FormsModule, NgClass],
  standalone: true,
})
export class AddNewTorrentComponent implements OnInit {
  public fileName: string;
  public magnetLink: string;
  private currentTorrentFile: string;

  public provider: string;
  public downloadClient: number;

  public category: string;
  public hostDownloadAction: number = 0;
  public downloadAction: number = 0;
  public finishedAction: number = 0;
  public finishedActionDelay: number = 0;
  public downloadMinSize: number = 0;
  public includeRegex: string = '';
  public excludeRegex: string = '';
  public torrentRetryAttempts: number = 1;
  public downloadRetryAttempts: number = 3;
  public torrentDeleteOnError: number = 0;
  public torrentLifetime: number = 0;
  public priority: number;

  public availableFiles: TorrentFileAvailability[];
  public downloadFiles: { [key: string]: boolean } = {};
  public allSelected: boolean;

  public saving = false;
  public error: string;

  public includeRegexError: string;
  public excludeRegexError: string;
  public regexSelected: TorrentFileAvailability[];

  private selectedFile: File;

  constructor(
    private router: Router,
    private torrentService: TorrentService,
    private settingsService: SettingsService,
    private activatedRoute: ActivatedRoute,
  ) {}

  ngOnInit(): void {
    this.activatedRoute.queryParams.subscribe((params) => {
      if (params['magnet']) {
        this.magnetLink = decodeURIComponent(params['magnet']);
      }
    });
    this.settingsService.get().subscribe((settings) => {
      const providerSetting = settings.find((m) => m.key === 'Provider:Provider');
      this.provider = providerSetting.enumValues[providerSetting.value as number];
      this.downloadClient = settings.find((m) => m.key === 'DownloadClient:Client')?.value as number;

      this.category = settings.find((m) => m.key === 'Gui:Default:Category')?.value as string;
      this.hostDownloadAction = this.downloadAction = settings.find((m) => m.key === 'Gui:Default:HostDownloadAction')
        ?.value as number;
      this.downloadAction =
<<<<<<< HEAD
        settings.find((m) => m.key === 'Gui:Default:OnlyDownloadAvailableFiles')?.value === true ? 1 : 0;
      this.finishedAction = settings.find((m) => m.key === 'Gui:Default:FinishedAction')?.value as number;
      this.downloadMinSize = settings.find((m) => m.key === 'Gui:Default:MinFileSize')?.value as number;
      this.includeRegex = settings.find((m) => m.key === 'Gui:Default:IncludeRegex')?.value as string;
      this.excludeRegex = settings.find((m) => m.key === 'Gui:Default:ExcludeRegex')?.value as string;
      this.torrentRetryAttempts = settings.find((m) => m.key === 'Gui:Default:TorrentRetryAttempts')?.value as number;
      this.downloadRetryAttempts = settings.find((m) => m.key === 'Gui:Default:DownloadRetryAttempts')?.value as number;
      this.torrentDeleteOnError = settings.find((m) => m.key === 'Gui:Default:DeleteOnError')?.value as number;
      this.torrentLifetime = settings.find((m) => m.key === 'Gui:Default:TorrentLifetime')?.value as number;
      this.priority = settings.find((m) => m.key === 'Gui:Default:Priority')?.value as number;
=======
        settings.first((m) => m.key === 'Gui:Default:OnlyDownloadAvailableFiles')?.value === true ? 1 : 0;
      this.finishedAction = settings.first((m) => m.key === 'Gui:Default:FinishedAction')?.value as number;
      this.finishedActionDelay = settings.first((m) => m.key == 'Gui:Default:FinishedActionDelay')?.value as number;
      this.downloadMinSize = settings.first((m) => m.key === 'Gui:Default:MinFileSize')?.value as number;
      this.includeRegex = settings.first((m) => m.key === 'Gui:Default:IncludeRegex')?.value as string;
      this.excludeRegex = settings.first((m) => m.key === 'Gui:Default:ExcludeRegex')?.value as string;
      this.torrentRetryAttempts = settings.first((m) => m.key === 'Gui:Default:TorrentRetryAttempts')?.value as number;
      this.downloadRetryAttempts = settings.first((m) => m.key === 'Gui:Default:DownloadRetryAttempts')
        ?.value as number;
      this.torrentDeleteOnError = settings.first((m) => m.key === 'Gui:Default:DeleteOnError')?.value as number;
      this.torrentLifetime = settings.first((m) => m.key === 'Gui:Default:TorrentLifetime')?.value as number;
      this.priority = settings.first((m) => m.key === 'Gui:Default:Priority')?.value as number;
>>>>>>> 21dd80a0

      this.setFinishAction();
    });
  }

  public setFinishAction() {
    if (this.downloadClient === 2) {
      if (this.finishedAction === 1) {
        this.finishedAction = 3;
      } else if (this.finishedAction === 2) {
        this.finishedAction = 0;
      }
    }
  }

  public pickFile(evt: Event): void {
    const files = (evt.target as HTMLInputElement).files;

    if (files.length === 0) {
      return;
    }

    const file = files[0];

    this.fileName = file.name;

    this.selectedFile = file;

    this.checkFiles();
  }

  public ok(): void {
    this.saving = true;
    this.error = null;

    let downloadManualFiles: string = null;

    if (this.downloadAction === 2) {
      const selectedFiles = [];
      for (const filePath in this.downloadFiles) {
        if (this.downloadFiles[filePath] === true) {
          selectedFiles.push(filePath);
        }
      }

      if (selectedFiles.length === 0) {
        this.error = 'No files have been selected to download';
        return;
      }

      downloadManualFiles = selectedFiles.join(',');
    }

    const torrent = new Torrent();
    torrent.category = this.category;
    torrent.hostDownloadAction = this.hostDownloadAction;
    torrent.downloadAction = this.downloadAction;
    torrent.finishedAction = this.finishedAction;
    torrent.finishedActionDelay = this.finishedActionDelay;
    torrent.downloadMinSize = this.downloadMinSize;
    torrent.includeRegex = this.includeRegex;
    torrent.excludeRegex = this.excludeRegex;
    torrent.downloadManualFiles = downloadManualFiles;
    torrent.priority = this.priority;
    torrent.torrentRetryAttempts = this.torrentRetryAttempts;
    torrent.downloadRetryAttempts = this.downloadRetryAttempts;
    torrent.deleteOnError = this.torrentDeleteOnError;
    torrent.lifetime = this.torrentLifetime;
    torrent.downloadClient = this.downloadClient;

    if (this.magnetLink) {
      this.torrentService.uploadMagnet(this.magnetLink, torrent).subscribe({
        next: () => this.router.navigate(['/']),
        error: (err) => {
          this.error = err.error;
          this.saving = false;
        },
      });
    } else if (this.selectedFile) {
      this.torrentService.uploadFile(this.selectedFile, torrent).subscribe({
        next: () => this.router.navigate(['/']),
        error: (err) => {
          this.error = err.error;
          this.saving = false;
        },
      });
    } else {
      this.error = 'No magnet or file uploaded';
      this.saving = false;
    }
  }

  public onPaste(): void {
    setTimeout(() => {
      this.checkFiles();
    }, 100);
  }

  public checkFiles(): void {
    if (this.magnetLink && this.magnetLink === this.currentTorrentFile) {
      return;
    }

    this.saving = true;
    this.error = null;
    this.availableFiles = null;
    this.downloadFiles = {};
    this.allSelected = true;

    if (this.magnetLink) {
      this.torrentService.checkFilesMagnet(this.magnetLink).subscribe({
        next: (result) => {
          this.saving = false;
          this.availableFiles = result;
          this.currentTorrentFile = this.magnetLink;
          result.forEach((file) => {
            this.downloadFiles[file.filename] = true;
          });
        },
        error: (err) => {
          this.error = err.error;
          this.saving = false;
        },
      });
    } else if (this.selectedFile) {
      this.torrentService.checkFiles(this.selectedFile).subscribe({
        next: (result) => {
          this.saving = false;
          this.availableFiles = result;
          result.forEach((file) => {
            this.downloadFiles[file.filename] = true;
          });
        },
        error: (err) => {
          this.error = err.error;
          this.saving = false;
        },
      });
    } else {
      this.saving = false;
    }
  }

  public verifyRegex(): void {
    this.includeRegexError = null;
    this.excludeRegexError = null;
    this.regexSelected = null;

    this.torrentService.verifyRegex(this.includeRegex, this.excludeRegex, this.magnetLink).subscribe((result) => {
      this.includeRegexError = result.includeError;
      this.excludeRegexError = result.excludeError;
      this.regexSelected = result.selectedFiles;
    });
  }
}<|MERGE_RESOLUTION|>--- conflicted
+++ resolved
@@ -71,9 +71,9 @@
       this.hostDownloadAction = this.downloadAction = settings.find((m) => m.key === 'Gui:Default:HostDownloadAction')
         ?.value as number;
       this.downloadAction =
-<<<<<<< HEAD
         settings.find((m) => m.key === 'Gui:Default:OnlyDownloadAvailableFiles')?.value === true ? 1 : 0;
       this.finishedAction = settings.find((m) => m.key === 'Gui:Default:FinishedAction')?.value as number;
+      this.finishedActionDelay = settings.find((m) => m.key == 'Gui:Default:FinishedActionDelay')?.value as number;
       this.downloadMinSize = settings.find((m) => m.key === 'Gui:Default:MinFileSize')?.value as number;
       this.includeRegex = settings.find((m) => m.key === 'Gui:Default:IncludeRegex')?.value as string;
       this.excludeRegex = settings.find((m) => m.key === 'Gui:Default:ExcludeRegex')?.value as string;
@@ -82,20 +82,6 @@
       this.torrentDeleteOnError = settings.find((m) => m.key === 'Gui:Default:DeleteOnError')?.value as number;
       this.torrentLifetime = settings.find((m) => m.key === 'Gui:Default:TorrentLifetime')?.value as number;
       this.priority = settings.find((m) => m.key === 'Gui:Default:Priority')?.value as number;
-=======
-        settings.first((m) => m.key === 'Gui:Default:OnlyDownloadAvailableFiles')?.value === true ? 1 : 0;
-      this.finishedAction = settings.first((m) => m.key === 'Gui:Default:FinishedAction')?.value as number;
-      this.finishedActionDelay = settings.first((m) => m.key == 'Gui:Default:FinishedActionDelay')?.value as number;
-      this.downloadMinSize = settings.first((m) => m.key === 'Gui:Default:MinFileSize')?.value as number;
-      this.includeRegex = settings.first((m) => m.key === 'Gui:Default:IncludeRegex')?.value as string;
-      this.excludeRegex = settings.first((m) => m.key === 'Gui:Default:ExcludeRegex')?.value as string;
-      this.torrentRetryAttempts = settings.first((m) => m.key === 'Gui:Default:TorrentRetryAttempts')?.value as number;
-      this.downloadRetryAttempts = settings.first((m) => m.key === 'Gui:Default:DownloadRetryAttempts')
-        ?.value as number;
-      this.torrentDeleteOnError = settings.first((m) => m.key === 'Gui:Default:DeleteOnError')?.value as number;
-      this.torrentLifetime = settings.first((m) => m.key === 'Gui:Default:TorrentLifetime')?.value as number;
-      this.priority = settings.first((m) => m.key === 'Gui:Default:Priority')?.value as number;
->>>>>>> 21dd80a0
 
       this.setFinishAction();
     });
