--- conflicted
+++ resolved
@@ -8,7 +8,6 @@
     <Nullable>enable</Nullable>
     <ImplicitUsings>enable</ImplicitUsings>
     <LangVersion>latest</LangVersion>
-    <GenerateDocumentationFile>true</GenerateDocumentationFile>
   </PropertyGroup>
 
   <ItemGroup>
@@ -37,14 +36,9 @@
       <PrivateAssets>all</PrivateAssets>
       <IncludeAssets>runtime; build; native; contentfiles; analyzers; buildtransitive</IncludeAssets>
     </PackageReference>
-<<<<<<< HEAD
-    <PackageReference Include="Microsoft.Extensions.Hosting.WindowsServices" Version="9.0.3" />
-    <PackageReference Include="Microsoft.Extensions.Identity.Core" Version="9.0.3" />
-    <PackageReference Include="NSwag.AspNetCore" Version="14.2.0" />
-=======
     <PackageReference Include="Microsoft.Extensions.Hosting.WindowsServices" Version="9.0.4" />
     <PackageReference Include="Microsoft.Extensions.Identity.Core" Version="9.0.4" />
->>>>>>> b0061abd
+    <PackageReference Include="NSwag.AspNetCore" Version="14.2.0" />
     <PackageReference Include="Serilog" Version="4.2.0" />
     <PackageReference Include="Serilog.AspNetCore" Version="9.0.0" />
     <PackageReference Include="Serilog.Sinks.File" Version="6.0.0" />
