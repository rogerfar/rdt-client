﻿<Project Sdk="Microsoft.NET.Sdk">

  <PropertyGroup>
    <TargetFramework>net9.0</TargetFramework>
    <Nullable>enable</Nullable>
    <ImplicitUsings>enable</ImplicitUsings>
    <LangVersion>latest</LangVersion>
  </PropertyGroup>

  <ItemGroup>
    <FrameworkReference Include="Microsoft.AspNetCore.App" />
    <PackageReference Include="AllDebrid.NET" Version="1.0.12" />
    <PackageReference Include="Aria2.NET" Version="1.0.5" />
    <PackageReference Include="Downloader" Version="3.3.3" />
    <PackageReference Include="Downloader.NET" Version="1.0.12" />
    <PackageReference Include="Microsoft.Extensions.Http.Polly" Version="9.0.1" />
    <PackageReference Include="Microsoft.Extensions.Http.Resilience" Version="9.1.0" />
    <PackageReference Include="MonoTorrent" Version="3.0.2" />
    <PackageReference Include="Polly" Version="8.5.1" />
    <PackageReference Include="Premiumize.NET" Version="1.0.4" />
    <PackageReference Include="RD.NET" Version="2.1.6" />
    <PackageReference Include="Serilog" Version="4.2.0" />
    <PackageReference Include="Serilog.Sinks.File" Version="6.0.0" />
<<<<<<< HEAD
    <PackageReference Include="SharpCompress" Version="0.38.0" />
    <PackageReference Include="Synology.Api.Client" Version="0.3.87" />
=======
    <PackageReference Include="SharpCompress" Version="0.39.0" />
>>>>>>> db1760b3
    <PackageReference Include="TorBox.NET" Version="1.3.2" />
  </ItemGroup>

  <ItemGroup>
    <ProjectReference Include="..\RdtClient.Data\RdtClient.Data.csproj" />
  </ItemGroup>

</Project><|MERGE_RESOLUTION|>--- conflicted
+++ resolved
@@ -21,12 +21,8 @@
     <PackageReference Include="RD.NET" Version="2.1.6" />
     <PackageReference Include="Serilog" Version="4.2.0" />
     <PackageReference Include="Serilog.Sinks.File" Version="6.0.0" />
-<<<<<<< HEAD
-    <PackageReference Include="SharpCompress" Version="0.38.0" />
+    <PackageReference Include="SharpCompress" Version="0.39.0" />
     <PackageReference Include="Synology.Api.Client" Version="0.3.87" />
-=======
-    <PackageReference Include="SharpCompress" Version="0.39.0" />
->>>>>>> db1760b3
     <PackageReference Include="TorBox.NET" Version="1.3.2" />
   </ItemGroup>
 
