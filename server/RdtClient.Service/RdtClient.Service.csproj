--- conflicted
+++ resolved
@@ -21,12 +21,8 @@
     <PackageReference Include="RD.NET" Version="2.1.6" />
     <PackageReference Include="Serilog" Version="4.0.1" />
     <PackageReference Include="Serilog.Sinks.File" Version="6.0.0" />
-<<<<<<< HEAD
-    <PackageReference Include="SharpCompress" Version="0.37.2" />
+    <PackageReference Include="SharpCompress" Version="0.38.0" />
     <PackageReference Include="TorBox.NET" Version="1.0.0.40" />
-=======
-    <PackageReference Include="SharpCompress" Version="0.38.0" />
->>>>>>> 35f959ee
   </ItemGroup>
 
   <ItemGroup>
