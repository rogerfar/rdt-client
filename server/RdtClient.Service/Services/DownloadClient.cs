--- conflicted
+++ resolved
@@ -39,11 +39,6 @@
                 throw new("Invalid download path");
             }
 
-<<<<<<< HEAD
-            await FileHelper.Delete(filePath.Result!);
-
-=======
->>>>>>> 35f959ee
             Type = torrent.DownloadClient;
 
             if (Type != Data.Enums.DownloadClient.Symlink)
