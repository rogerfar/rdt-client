--- conflicted
+++ resolved
@@ -62,11 +62,7 @@
             var shouldSearch = true;
 
             // When resolving symlinks for AllDebrid, we know the exact file path, so we can skip the search.
-<<<<<<< HEAD
-            if (clientKind is Torrent.TorrentClientKind.AllDebrid or Torrent.TorrentClientKind.DebridLink)
-=======
             if (clientKind == Provider.AllDebrid)
->>>>>>> f58b7d3e
             {
                 var potentialFilePath = Path.Combine(rcloneMountPath, path);
                 
