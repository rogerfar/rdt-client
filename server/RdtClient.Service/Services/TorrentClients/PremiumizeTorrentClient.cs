--- conflicted
+++ resolved
@@ -232,18 +232,7 @@
             downloadInfos.Add(new () {RestrictedLink = file.Link, FileName = file.Name });
         }
 
-<<<<<<< HEAD
-        foreach (var link in downloadLinks)
-=======
-        if (downloadInfos.Count == 0)
-        {
-            Log($"No download links found for transfer {transfer.Name} ({transfer.Id})", torrent);
-
-            return null;
-        }
-
         foreach (var info in downloadInfos)
->>>>>>> 1ce3d205
         {
             Log($"Found {info.RestrictedLink}", torrent);
         }
