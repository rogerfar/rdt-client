using System.Diagnostics;
using Microsoft.Extensions.Logging;
using Newtonsoft.Json;
using TorBoxNET;
using RdtClient.Data.Enums;
using RdtClient.Data.Models.TorrentClient;
using RdtClient.Data.Models.Data;
using RdtClient.Service.Helpers;

namespace RdtClient.Service.Services.TorrentClients;

public class TorBoxTorrentClient(ILogger<TorBoxTorrentClient> logger, IHttpClientFactory httpClientFactory, IDownloadableFileFilter fileFilter) : ITorrentClient
{
    private TimeSpan? _offset;
    private TorBoxNetClient GetClient()
    {
        try
        {
            var apiKey = Settings.Get.Provider.ApiKey;

            if (String.IsNullOrWhiteSpace(apiKey))
            {
                throw new("TorBox API Key not set in the settings");
            }

            var httpClient = httpClientFactory.CreateClient();
            httpClient.DefaultRequestHeaders.Add("User-Agent", "rdt-client");
            httpClient.Timeout = TimeSpan.FromSeconds(Settings.Get.Provider.Timeout);

            var torBoxNetClient = new TorBoxNetClient(null, httpClient, 5);
            torBoxNetClient.UseApiAuthentication(apiKey);

            // Get the server time to fix up the timezones on results
            if (_offset == null)
            {
                var serverTime = DateTimeOffset.UtcNow;
                _offset = serverTime.Offset;
            }

            return torBoxNetClient;
        }
        catch (AggregateException ae)
        {
            foreach (var inner in ae.InnerExceptions)
            {
                logger.LogError(inner, $"The connection to TorBox has failed: {inner.Message}");
            }

            throw;
        }
        catch (TaskCanceledException ex) when (ex.InnerException is TimeoutException)
        {
            logger.LogError(ex, $"The connection to TorBox has timed out: {ex.Message}");

            throw;
        }
        catch (TaskCanceledException ex)
        {
            logger.LogError(ex, $"The connection to TorBox has timed out: {ex.Message}");

            throw;
        }
    }

    private TorrentClientTorrent Map(TorrentInfoResult torrent)
    {
        return new()
        {
            Id = torrent.Hash,
            Filename = torrent.Name,
            OriginalFilename = torrent.Name,
            Hash = torrent.Hash,
            Bytes = torrent.Size,
            OriginalBytes = torrent.Size,
            Host = torrent.DownloadPresent.ToString(),
            Split = 0,
            Progress = (Int64)(torrent.Progress * 100.0),
            Status = torrent.DownloadState,
            Added = ChangeTimeZone(torrent.CreatedAt)!.Value,
            Files = (torrent.Files ?? []).Select(m => new TorrentClientFile
            {
                Path = String.Join("/", m.Name.Split('/').Skip(1)),
                Bytes = m.Size,
                Id = m.Id,
                Selected = true
            }).ToList(),
            Links = [],
            Ended = ChangeTimeZone(torrent.UpdatedAt),
            Speed = torrent.DownloadSpeed,
            Seeders = torrent.Seeds,
        };
    }

    public async Task<IList<TorrentClientTorrent>> GetTorrents()
    {
        var torrents = new List<TorrentInfoResult>();

        var currentTorrents = await GetClient().Torrents.GetCurrentAsync(true);
        if (currentTorrents != null)
        {
            torrents.AddRange(currentTorrents);
        }

        var queuedTorrents = await GetClient().Torrents.GetQueuedAsync(true);
        if (queuedTorrents != null)
        {
            torrents.AddRange(queuedTorrents);
        }

        return torrents.Select(Map).ToList();
    }

    public async Task<TorrentClientUser> GetUser()
    {
        var user = await GetClient().User.GetAsync(false);

        return new()
        {
            Username = user.Data!.Email,
            Expiration = user.Data!.Plan != 0 ? user.Data!.PremiumExpiresAt!.Value : null
        };
    }

    public async Task<String> AddMagnet(String magnetLink)
    {
        var user = await GetClient().User.GetAsync(true);

        var result = await GetClient().Torrents.AddMagnetAsync(magnetLink, user.Data?.Settings?.SeedTorrents ?? 3, false);

        if (result.Error == "ACTIVE_LIMIT")
        {
            var magnetLinkInfo = MonoTorrent.MagnetLink.Parse(magnetLink);
            return magnetLinkInfo.InfoHashes.V1!.ToHex().ToLowerInvariant();
        }
        else
        {
            return result.Data!.Hash!;
        }
    }

    public async Task<String> AddFile(Byte[] bytes)
    {
        var user = await GetClient().User.GetAsync(true);

        var result = await GetClient().Torrents.AddFileAsync(bytes, user.Data?.Settings?.SeedTorrents ?? 3);
        if (result.Error == "ACTIVE_LIMIT")
        {
            using var stream = new MemoryStream(bytes);

            var torrent = await MonoTorrent.Torrent.LoadAsync(stream);
            return torrent.InfoHashes.V1!.ToHex().ToLowerInvariant();
        }

        return result.Data!.Hash!;
    }

    public async Task<IList<TorrentClientAvailableFile>> GetAvailableFiles(String hash)
    {
        var availability = await GetClient().Torrents.GetAvailabilityAsync(hash, listFiles: true);

        if (availability.Data != null && availability.Data.Count > 0)
        {
            return (availability.Data[0]?.Files ?? []).Select(file => new TorrentClientAvailableFile
            {
                Filename = file.Name,
                Filesize = file.Size
            }).ToList();
        }

        return [];
    }

    public Task SelectFiles(Torrent torrent)
    {
        return Task.CompletedTask;
    }

    public async Task Delete(String torrentId)
    {
        await GetClient().Torrents.ControlAsync(torrentId, "delete");
    }

    public async Task<String> Unrestrict(String link)
    {
        var segments = link.Split('/');

        var zipped = segments[5] == "zip";
        var fileId = zipped ? "0" : segments[5];

        var result = await GetClient().Torrents.RequestDownloadAsync(Convert.ToInt32(segments[4]), Convert.ToInt32(fileId), zipped);

        if (result.Error != null)
        {
            throw new("Unrestrict returned an invalid download");
        }

        return result.Data!;
    }

    public async Task<Torrent> UpdateData(Torrent torrent, TorrentClientTorrent? torrentClientTorrent)
    {
        try
        {
            if (torrent.RdId == null)
            {
                return torrent;
            }

            var rdTorrent = await GetInfo(torrent.Hash) ?? throw new($"Resource not found");

            if (!String.IsNullOrWhiteSpace(rdTorrent.Filename))
            {
                torrent.RdName = rdTorrent.Filename;
            }

            if (!String.IsNullOrWhiteSpace(rdTorrent.OriginalFilename))
            {
                torrent.RdName = rdTorrent.OriginalFilename;
            }

            if (rdTorrent.Bytes > 0)
            {
                torrent.RdSize = rdTorrent.Bytes;
            }
            else if (rdTorrent.OriginalBytes > 0)
            {
                torrent.RdSize = rdTorrent.OriginalBytes;
            }

            if (rdTorrent.Files != null)
            {
                torrent.RdFiles = JsonConvert.SerializeObject(rdTorrent.Files);
            }

            torrent.ClientKind = Provider.TorBox;
            torrent.RdHost = rdTorrent.Host;
            torrent.RdSplit = rdTorrent.Split;
            torrent.RdProgress = rdTorrent.Progress;
            torrent.RdAdded = rdTorrent.Added;
            torrent.RdEnded = rdTorrent.Ended;
            torrent.RdSpeed = rdTorrent.Speed;
            torrent.RdSeeders = rdTorrent.Seeders;
            torrent.RdStatusRaw = rdTorrent.Status;

            if (rdTorrent.Host == "True")
            {
                torrent.RdStatus = TorrentStatus.Finished;
            }
            else
            {
                torrent.RdStatus = rdTorrent.Status switch
                {
                    "queued" => TorrentStatus.Processing,
                    "metaDL" => TorrentStatus.Processing,
                    "checking" => TorrentStatus.Processing,
                    "checkingResumeData" => TorrentStatus.Processing,
                    "paused" => TorrentStatus.Downloading,
                    "stalledDL" => TorrentStatus.Downloading,
                    "downloading" => TorrentStatus.Downloading,
                    "completed" => TorrentStatus.Downloading,
                    "uploading" => TorrentStatus.Downloading,
                    "uploading (no peers)" => TorrentStatus.Downloading,
                    "stalled" => TorrentStatus.Downloading,
                    "stalled (no seeds)" => TorrentStatus.Downloading,
                    "processing" => TorrentStatus.Downloading,
                    "cached" => TorrentStatus.Finished,
                    _ => TorrentStatus.Error
                };
            }

        }
        catch (Exception ex)
        {
            if (ex.Message == "Resource not found")
            {
                torrent.RdStatusRaw = "deleted";
            }
            else
            {
                throw;
            }
        }

        return torrent;
    }

    public async Task<IList<DownloadInfo>?> GetDownloadInfos(Torrent torrent)
    {
        var torrentId = await GetClient().Torrents.GetHashInfoAsync(torrent.Hash, skipCache: true);
        var downloadableFiles = torrent.Files.Where(file => fileFilter.IsDownloadable(torrent, file.Path, file.Bytes)).ToList();

<<<<<<< HEAD
        return torrent.Files.Where(file => fileFilter.IsDownloadable(torrent, file.Path, file.Bytes))
                      .Select(file => new DownloadInfo { RestrictedLink = $"https://torbox.app/fakedl/{torrentId?.Id}/{file.Id}", FileName = Path.GetFileName(file.Path)})
                      .ToList();
=======
        if (downloadableFiles.Count == torrent.Files.Count && torrent.DownloadClient != Data.Enums.DownloadClient.Symlink)
        {
            logger.LogDebug("Downloading files from TorBox as a zip.");
            return [$"https://torbox.app/fakedl/{torrentId?.Id}/zip"];
        }
        else
        {
            logger.LogDebug("Downloading files from TorBox individually.");
            return downloadableFiles.Select(file => $"https://torbox.app/fakedl/{torrentId?.Id}/{file.Id}").ToList();
        }
>>>>>>> aa6e6c7d
    }

    /// <inheritdoc />
    public Task<String> GetFileName(Download download)
    {
<<<<<<< HEAD
        // FileName is set in GetDownlaadInfos
        Debug.Assert(download.FileName != null);
        
        return Task.FromResult(download.FileName);
=======
        if (String.IsNullOrWhiteSpace(downloadUrl))
        {
            return "";
        }

        var uri = new Uri(downloadUrl);

        using (HttpClient client = new())
        {
            client.Timeout = TimeSpan.FromSeconds(Settings.Get.Provider.Timeout);
            var request = new HttpRequestMessage(HttpMethod.Head, uri);
            var response = await client.SendAsync(request);
            if (response.Content.Headers.ContentDisposition != null)
            {
                var fileName = response.Content.Headers.ContentDisposition.FileName;
                if (!String.IsNullOrWhiteSpace(fileName))
                {
                    return fileName.Trim('"');
                }
            }
            else
            {
                if (response.Content.Headers.ContentType?.MediaType == "application/zip")
                {
                    return $"download-{new Random().Next(1, 10001)}.zip";
                }
                else
                {
                    logger.LogDebug($"Failed to get filename for URI {downloadUrl}");
                }
            }
        }

        return HttpUtility.UrlDecode(uri.Segments.Last());
>>>>>>> aa6e6c7d
    }

    private DateTimeOffset? ChangeTimeZone(DateTimeOffset? dateTimeOffset)
    {
        if (_offset == null)
        {
            return dateTimeOffset;
        }

        return dateTimeOffset?.Subtract(_offset.Value).ToOffset(_offset.Value);
    }

    private async Task<TorrentClientTorrent> GetInfo(String torrentHash)
    {
        var result = await GetClient().Torrents.GetHashInfoAsync(torrentHash, skipCache: true);

        return Map(result!);
    }

    public static void MoveHashDirContents(String extractPath, Torrent _torrent)
    {
        var hashDir = Path.Combine(extractPath, _torrent.Hash);

        if (Directory.Exists(hashDir))
        {
            var innerFolder = Directory.GetDirectories(hashDir)[0];

            var moveDir = extractPath;
            if (!extractPath.EndsWith(_torrent.RdName!))
            {
                moveDir = hashDir;
            }

            foreach (var file in Directory.GetFiles(innerFolder))
            {
                var destFile = Path.Combine(moveDir, Path.GetFileName(file));
                File.Move(file, destFile);
            }

            foreach (var dir in Directory.GetDirectories(innerFolder))
            {
                var destDir = Path.Combine(moveDir, Path.GetFileName(dir));
                Directory.Move(dir, destDir);
            }

            if (!extractPath.Contains(_torrent.RdName!))
            {
                Directory.Delete(innerFolder, true);
            }
            else
            {
                Directory.Delete(hashDir, true);
            }
        }
    }

    private void Log(String message, Torrent? torrent = null)
    {
        if (torrent != null)
        {
            message = $"{message} {torrent.ToLog()}";
        }

        logger.LogDebug(message);
    }
}<|MERGE_RESOLUTION|>--- conflicted
+++ resolved
@@ -4,6 +4,7 @@
 using TorBoxNET;
 using RdtClient.Data.Enums;
 using RdtClient.Data.Models.TorrentClient;
+using System.Web;
 using RdtClient.Data.Models.Data;
 using RdtClient.Service.Helpers;
 
@@ -289,68 +290,39 @@
         var torrentId = await GetClient().Torrents.GetHashInfoAsync(torrent.Hash, skipCache: true);
         var downloadableFiles = torrent.Files.Where(file => fileFilter.IsDownloadable(torrent, file.Path, file.Bytes)).ToList();
 
-<<<<<<< HEAD
-        return torrent.Files.Where(file => fileFilter.IsDownloadable(torrent, file.Path, file.Bytes))
-                      .Select(file => new DownloadInfo { RestrictedLink = $"https://torbox.app/fakedl/{torrentId?.Id}/{file.Id}", FileName = Path.GetFileName(file.Path)})
-                      .ToList();
-=======
         if (downloadableFiles.Count == torrent.Files.Count && torrent.DownloadClient != Data.Enums.DownloadClient.Symlink)
         {
             logger.LogDebug("Downloading files from TorBox as a zip.");
-            return [$"https://torbox.app/fakedl/{torrentId?.Id}/zip"];
+
+            return
+            [
+                new DownloadInfo
+                {
+                    RestrictedLink = $"https://torbox.app/fakedl/{torrentId?.Id}/zip",
+                    FileName = $"{torrent.RdName}.zip"
+                }
+            ];
         }
         else
         {
             logger.LogDebug("Downloading files from TorBox individually.");
-            return downloadableFiles.Select(file => $"https://torbox.app/fakedl/{torrentId?.Id}/{file.Id}").ToList();
-        }
->>>>>>> aa6e6c7d
+
+            return downloadableFiles.Select(file => new DownloadInfo
+                                    {
+                                        RestrictedLink = $"https://torbox.app/fakedl/{torrentId?.Id}/{file.Id}",
+                                        FileName = Path.GetFileName(file.Path)
+                                    })
+                                    .ToList();
+        }
     }
 
     /// <inheritdoc />
     public Task<String> GetFileName(Download download)
     {
-<<<<<<< HEAD
         // FileName is set in GetDownlaadInfos
         Debug.Assert(download.FileName != null);
         
         return Task.FromResult(download.FileName);
-=======
-        if (String.IsNullOrWhiteSpace(downloadUrl))
-        {
-            return "";
-        }
-
-        var uri = new Uri(downloadUrl);
-
-        using (HttpClient client = new())
-        {
-            client.Timeout = TimeSpan.FromSeconds(Settings.Get.Provider.Timeout);
-            var request = new HttpRequestMessage(HttpMethod.Head, uri);
-            var response = await client.SendAsync(request);
-            if (response.Content.Headers.ContentDisposition != null)
-            {
-                var fileName = response.Content.Headers.ContentDisposition.FileName;
-                if (!String.IsNullOrWhiteSpace(fileName))
-                {
-                    return fileName.Trim('"');
-                }
-            }
-            else
-            {
-                if (response.Content.Headers.ContentType?.MediaType == "application/zip")
-                {
-                    return $"download-{new Random().Next(1, 10001)}.zip";
-                }
-                else
-                {
-                    logger.LogDebug($"Failed to get filename for URI {downloadUrl}");
-                }
-            }
-        }
-
-        return HttpUtility.UrlDecode(uri.Segments.Last());
->>>>>>> aa6e6c7d
     }
 
     private DateTimeOffset? ChangeTimeZone(DateTimeOffset? dateTimeOffset)
