# Real-Debrid Torrent Client

This is a web interface to manage your torrents on Real-Debrid, AllDebrid, Premiumize or TorBox. It supports the following features:

- Add new torrents through magnets or files
- Download all files from Real-Debrid, AllDebrid, Premiumize or TorBox to your local machine automatically
- Unpack all files when finished downloading
- Implements a fake qBittorrent API so you can hook up other applications like Sonarr, Radarr or Couchpotato.
- Built with Angular 15 and .NET 9

**You will need a Premium service at Real-Debrid, AllDebrid, Premiumize or Torbox!**

[Click here to sign up for Real-Debrid.](https://real-debrid.com/?id=1348683)

[Click here to sign up for AllDebrid.](https://alldebrid.com/?uid=2v91l)

[Click here to sign up for Premiumize.](https://www.premiumize.me/)

<<<<<<< HEAD
[//]: # (TODO: add referral link)
[Click here to sign up for TorBox](https://torbox.app/subscription)
=======
[Click here to sign up for DebridLink.](https://debrid-link.fr/)
>>>>>>> f57ee1e5

<sub>(referal links so I can get a few free premium days)</sub>

## Docker Setup

Please see our separate Docker setup Read Me.

[Readme for Docker](README-DOCKER.md)

## Run as a Service

Instead of running in Docker you can install it as a service in Windows or Linux.

## Windows Service

1. Make sure you have the **ASP.NET Core Runtime 9.0.0** installed: [https://dotnet.microsoft.com/download/dotnet/9.0](https://dotnet.microsoft.com/download/dotnet/9.0)
2. Get the latest zip file from the Releases page and extract it to your host.
3. Open the `appsettings.json` file and replace the `LogLevel` `Path` to a path on your host.
4. In `appsettings.json` replace the `Database` `Path` to a path on your host.
5. When using Windows paths, make sure to escape the slashes. For example: `D:\\RdtClient\\db\\rdtclient.db`
6. Do one of these:
	* Run `RdtClient.Web.exe` to start the client.
 	* Run `service-install.bat` to install the client as a service. This will install `RdtClient.Web.exe` as a service which make the client start in the backgorund when the computer starts. (You probably want to do this if you are going to use this with Sonarr etc...)

## Linux Service

Instead of running in Docker you can install it as a service in Linux.

1. Install .NET: [https://docs.microsoft.com/en-us/dotnet/core/install/linux](https://docs.microsoft.com/en-us/dotnet/core/install/linux)

    Ubuntu 20.04 example:  
    ```wget https://packages.microsoft.com/config/ubuntu/20.04/packages-microsoft-prod.deb -O packages-microsoft-prod.deb```  
    
    ```sudo dpkg -i packages-microsoft-prod.deb```  

    ```rm packages-microsoft-prod.deb```  

    ```sudo apt-get update && sudo apt-get install -y dotnet-sdk-9.0```  

2. Get latest archive from [releases](https://github.com/rogerfar/rdt-client/releases):  
```wget <zip_url>```
3. Extract to path of your choice (~/rtdc in this example):  
```unzip RealDebridClient.zip -d ~/rdtc && cd ~/rdtc```
4. In appsettings.json replace the Database Path to a path on your host. Any directories in path must already exist. Or just remove "/data/db/" for ease.
5. Test rdt client runs ok:  
```dotnet RdtClient.Web.dll```   
navigate to http://<ipaddress>:6500, if all is good then we'll create a service
6. Create a service (systemd in this example):  
```sudo nano /etc/systemd/system/rdtc.service```  

    paste in this service file content and edit path of your directory:

    ```
    [Unit]
    Description=RdtClient Service

    [Service]

    WorkingDirectory=/home/<username>/rdtc
    ExecStart=/usr/bin/dotnet RdtClient.Web.dll
    SyslogIdentifier=RdtClient
    User=<username>

    [Install]
    WantedBy=multi-user.target
    ```

7. enable and start the service:   
```sudo systemctl daemon-reload```  
```sudo systemctl enable rdtc```  
```sudo systemctl start rdtc```  

## Proxmox LXC

If you use Proxmox for your homelab, you can run rdt-client in a linux container (LXC), check it here:
[https://tteck.github.io/Proxmox/](https://tteck.github.io/Proxmox/) 

## Setup

### First Login

1. Browse to [http://127.0.0.1:6500](http://127.0.0.1:6500) (or the path of your server).
1. The very first credentials you enter in will be remembered for future logins.
1. Click on `Settings` on the top and enter your Real-Debrid API key (found here: [https://real-debrid.com/apitoken](https://real-debrid.com/apitoken).
1. If you are using docker then the `Download path` setting needs to be the same as in your docker file mapping. By default this is `/data/downloads`. If you are using Windows, this is a path on your host.
1. Same goes for `Mapped path`, but this is the destination path from your docker mapping. This is a path on your host. For Windows, this will most likely be the same as the `Download path`.
1. Save your settings.

### Download Clients

Currently there 4 available download clients:

#### Internal Downloader

This experimental [downloader](https://github.com/rogerfar/Downloader.NET) can be used to download files with multiple sections in parallel.

It has the following options:

- Download speed (in MB/s): This number indicates the speed in MB/s per download over all parallel downloads and chunks.
- Parallel connections per download: When a file is downloaded it is split in sections, this setting indicates how many sections you will download in parallel.
- Connection Timeout: This number indicates the timeout in milliseconds before a download chunk times out. It will retry each chunk 5 times before completely failing.

#### Bezzad Downloader

This [downloader](https://github.com/bezzad/Downloader) can be used to download files in parallel and with multiple chunks.

It has the following options:

- Download speed (in MB/s): This number indicates the speed in MB/s per download over all parallel downloads and chunks.
- Parallel connections per download: This number indicates how many parallel it will use per download. This can increase speed, recommended is no more than 8.
- Parallel chunks per download: This number indicates in how many chunks each download is split, recommended is no more than 8.
- Connection Timeout: This number indicates the timeout in milliseconds before a download chunk times out. It will retry each chunk 5 times before completely failing.

#### Aria2c downloader

This will use an external Aria2c downloader client. You will need to install this client yourself on your host, it is not included in the docker image.

It has the following options:

- Url: The full URL to your Aria2c service. This must end in /jsonrpc. A standard path is `http://192.168.10.2:6800/jsonrpc`.
- Secret: Optional secret to connecto to your Aria2c service.

If Aria2c is selected, none of the above options for `Internal Downloader` are used, you have to configure Aria2c manually.

#### Symlink downloader

Symlink downloader requires a rclone mount to be mounted into your filesystem. Be sure to keep the exact path to mounted files in other apps exactly
the same as used by rdt-client. Otherwise the symlinks wont resolve the file its trying to point to.

If the mount path folder cant be found the client wont start downloading anything.

Required configuration:
- Post Download Action = DO NOT SELECT REMOVE FROM PROVIDER
- Rclone mount path = /PATH_TO_YOUR_RCLONE_MOUNT/torrents/

Suggested configuration:
- Automatic retry downloads > 3

### Troubleshooting

- If you forgot your logins simply delete the `rdtclient.db` and restart the service.
- A log file is written to your persistent path as `rdtclient.log`. When you run into issues please change the loglevel in your docker script to `Debug`.

### Connecting Sonarr/Radarr

RdtClient emulates the qBittorrent web protocol and allow applications to use those APIs. This way you can use Sonarr and Radarr to download directly from RealDebrid.

1. Login to Sonarr or Radarr and click `Settings`.
1. Go to the `Download Client` tab and click the plus to add.
1. Click `qBittorrent` in the list.
1. Enter the IP or hostname of the RealDebridClient in the `Host` field.
1. Enter the 6500 in the `Port` field.
1. Enter your Username/Password you setup above in the Username/Password field.
1. Set the category to `sonarr` for Sonarr or `radarr` for Radarr.
1. Leave the other settings as is.
1. Hit `Test` and then `Save` if all is well.
1. Sonarr will now think you have a regular Torrent client hooked up.

When downloading files it will append the `category` setting in the Sonarr/Radarr Download Client setting. For example if your Remote Path setting is set to `C:\Downloads` and your Sonarr Download Client setting `category` is set to `sonarr` files will be downloaded to `C:\Downloads\sonarr`.

Notice: the progress and ETA reported in Sonarr's Activity tab will not be accurate, but it will report the torrent as completed so it can be processed after it is done downloading.

### Running within a folder

By default the application runs in the root of your hosted address (i.e. https://rdt.myserver.com/), but if you want to run it as a relative folder (i.e. https://myserver.com/rdt) you will have to change the `BasePath` setting in the `appsettings.json` file. You can set the `BASE_PATH` environment variable for docker enviroments.

## Build instructions

### Prerequisites

- NodeJS
- NPM
- Angular CLI
- .NET 9
- Visual Studio 2022
- (optional) Resharper

1. Open the client folder project in VS Code and run `npm install`.
1. To debug run `ng serve`, to build run `ng build -c production`.
1. Open the Visual Studio 2019 project `RdtClient.sln` and `Publish` the `RdtClient.Web` to the given `PublishFolder` target.
1. When debugging, make sure to run `RdtClient.Web.dll` and not `IISExpress`.
1. The result is found in `Publish`.

## Build docker container

1. In the root of the project run `docker build --tag rdtclient .`
1. To create the docker container run `docker run --publish 6500:6500 --detach --name rdtclientdev rdtclient:latest`
1. To stop: `docker stop rdtclient`
1. To remove: `docker rm rdtclient`
1. Or use `docker-build.bat`<|MERGE_RESOLUTION|>--- conflicted
+++ resolved
@@ -16,12 +16,9 @@
 
 [Click here to sign up for Premiumize.](https://www.premiumize.me/)
 
-<<<<<<< HEAD
-[//]: # (TODO: add referral link)
-[Click here to sign up for TorBox](https://torbox.app/subscription)
-=======
-[Click here to sign up for DebridLink.](https://debrid-link.fr/)
->>>>>>> f57ee1e5
+[Click here to sign up for TorBox](https://torbox.app/subscription?referral=3d25018e-f30d-4c4b-a714-48c04bc76765)
+
+[Click here to sign up for DebridLink.](https://debrid-link.fr/id/6duif)
 
 <sub>(referal links so I can get a few free premium days)</sub>
 
