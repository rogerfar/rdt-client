--- conflicted
+++ resolved
@@ -1,10 +1,6 @@
 # Real-Debrid Torrent Client
 
-<<<<<<< HEAD
-This is a web interface to manage your torrents on Real-Debrid, AllDebrid, Premiumize or TorBox. It supports the following features:
-=======
 This is a web interface to manage your torrents on Real-Debrid, AllDebrid, Premiumize TorBox or DebridLink. It supports the following features:
->>>>>>> f8505edf
 
 - Add new torrents through magnets or files
 - Download all files from Real-Debrid, AllDebrid, Premiumize or TorBox to your local machine automatically
@@ -20,15 +16,9 @@
 
 [Click here to sign up for Premiumize.](https://www.premiumize.me/)
 
-<<<<<<< HEAD
-[Click here to sign up for TorBox](https://torbox.app/subscription?referral=3d25018e-f30d-4c4b-a714-48c04bc76765)
+[Click here to sign up for TorBox.](https://torbox.app/subscription?referral=3d25018e-f30d-4c4b-a714-48c04bc76765)
 
 [Click here to sign up for DebridLink.](https://debrid-link.fr/id/6duif)
-=======
-[Click here to sign up for TorBox.](https://torbox.app/subscription?referral=3d25018e-f30d-4c4b-a714-48c04bc76765)
-
-[Click here to sign up for DebridLink.](https://debrid-link.fr/)
->>>>>>> f8505edf
 
 <sub>(referal links so I can get a few free premium days)</sub>
 
